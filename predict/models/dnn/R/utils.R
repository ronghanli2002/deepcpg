theme_pub <- function() {
  p <- theme(
    axis.text=element_text(size=rel(1.3), color='black'),
    axis.title.y=element_text(size=rel(1.8), margin=margin(0, 10, 0, 0)),
    axis.title.x=element_text(size=rel(1.8), margin=margin(10, 0, 0, 0)),
    axis.line = element_line(colour="black", size=1),
    axis.ticks.length = unit(.3, 'cm'),
    axis.ticks.margin = unit(.3, 'cm'),
    legend.position='right',
    legend.text=element_text(size=rel(1.8)),
    legend.title=element_text(size=rel(1.8), face='bold'),
    legend.key=element_rect(fill='transparent'),
    strip.text=element_text(size=rel(1.3)),
    panel.border=element_blank(),
    panel.grid.major=element_line(colour="grey60", size=0.1, linetype='solid'),
    panel.grid.minor=element_line(colour="grey60", size=0.1, linetype='dotted'),
    panel.background=element_rect(fill="transparent", colour = NA),
    plot.background=element_rect(fill="transparent", colour = NA)
    )
  return (p)
}

colors_ <- list()
colors_$cell_type <- c(
  '2i'='#377eb8',
  'serum'='#e41a1c'
  )
colors_$yz <- c('y'='#1b9e77', 'z'='#d95f02')
colors_$yz <- c(
  'y'='#e6ab02',
  'True'='#e6ab02',
  'z'='#66a61e',
  'Predicted'='#66a61e'
  )
# colors_$model <- c(
#     'DeepCpG'='#1b9e77',
#     'RF'='#d95f02',
#     'WinAvg'='#fb9a99',
#     'DeepCpG Seq'='#66a61e',
#     'RF Seq'='#7570b3')
# colors_$model <- c(
#     'DeepCpG'='#e41a1c',
#     'RF'='#377eb8',
#     'WinAvg'='#4daf4a',
#     'DeepCpG Seq'='#984ea3',
#     'RF Seq'='#ff7f00')
# ColorBrewer Set2
colors_$model <- c(
    'DeepCpG'='#66c2a5',
    'RF'='#8da0cb',
    'WinAvg'='#fc8d62',
    'DeepCpG Seq'='#a6d854',
    'RF Seq'='#e78ac3',
    'RF Zhang'='#ffd92f')

linetypes <- list()
linetypes$cell_type <- c(
  '2i'='dashed',
  'serum'='solid'
  )

pub <- list()
pub$metrics <- c('auc', 'acc', 'mcc', 'tpr', 'tnr', 'cor', 'rrmse')
pub$annos <- c(
  'All'='global',
  'CGI'='loc_CGI',
  'CGI shore'='loc_CGI_shore',
  'TSS'='loc_TSSs',
  'Promotor'='loc_prom_2k05k_cgi',
  'Non-CGI promotor'='loc_prom_2k05k_ncgi',
  'Exon'='loc_Exons',
  'Gene body'='loc_gene_body',
  'Intron'='loc_Introns',
  'Intergenic'='loc_Intergenic',
  'DNase1'='uw_dnase1',
  'p300'='loc_p300',
  'H3K37me3'='licr_H3k37me3',
  'H3K27ac'='loc_H3K27ac',
  'H3K4me1'='loc_H3K4me1',
  'H3K36me3'='licr_H3k36me3',
  'H3K27me3'='loc_H3K27me3',
  'Active enhancer'='loc_Active_enhancers',
  'mESC enhancer'='loc_mESC_enhancers',
  'LMR'='loc_LMRs'
  )
pub$annos_var <- setdiff(pub$annos, c('uw_dnase1', 'licr_H3k36me3'))

format_annos <- function(annos) {
  a <- annos
  if (is.factor(annos)) {
    a <- levels(annos)
  }
  idx <- match(a, pub$annos)
  h <- !is.na(idx)
  a[h] <- names(pub$annos)[idx[h]]
  a <- sub('(loc_|licr_|chipseq_|stan_)', '', a)
  if (is.factor(annos)) {
    a <- factor(annos, levels=levels(annos), labels=a)
  }
  return (a)
}

pub_annos <- function(d) {
  d <- d %>% filter(anno %in% pub$annos) %>%
    mutate(anno=format_annos(anno))
  return (d)
}

gopts <- list()
gopts$lo_better <- c('mse', 'rmse', 'loss')

parse_cell_type <- function(x) {
  x <- as.vector(x)
  h <- grepl('2i', x) | (x %in% c('ESC_Ser3_RSC27_4', 'ESC_Ser6_RSC27_7'))
  x <- factor(h, levels=c(T, F), labels=c('2i', 'serum'))
  x <- droplevels(x)
  return (x)
}

parse_sample_short <- function(x) {
  return (sub('.+(RSC.+)', '\\1', x))
}

parse_var_target <- function(d) {
    d <- d %>%
      separate(target, c('cell_type', 'wlen', 'metric'), by='_', remove=F) %>%
      mutate(
        cell_type=factor(cell_type,
          levels=c('2i', 'ser'),
          labels=c('2i', 'serum')),
        wlen=as.integer(sub('w', '', wlen))
      ) %>% droplevels
    return (d)
}

char_to_factor <- function(d) {
  for (n in names(d)) {
    if (is.character(d[[n]])) {
      d[[n]] <- factor(d[[n]])
    }
  }
  return (d)
}

factor_to_char <- function(d) {
  for (n in names(d)) {
    if (is.factor(d[[n]])) {
      d[[n]] <- as.character(d[[n]])
    }
  }
  return (d)
}

rename_values <- function(x, how) {
  for (nn in names(how)) {
    no <- how[nn]
    h <- x == no
    if (any(h)) {
      x[h] <- nn
    }
  }
  return (x)
}

move_cols <- function(d, cols) {
  h <- setdiff(colnames(d), cols)
  d <- d[,c(cols, h)]
  return (d)
}

move_front <- function(x, what) {
  h <- c(what, setdiff(x, what))
  h <- intersect(h, x)
  return (h)
}

read_report_values <- function(filename, samples=NULL, n=NULL) {
  h <- 'cut -f 13-'
  if (!is.null(n)) {
    h <- sprintf('head -n %d %s | %s', n, filename, h)
  } else {
    h <- sprintf('%s %s', h, filename)
  }

  h <- read.table(pipe(h), head=T, sep='\t')
  if (!is.null(samples)) {
    h <- subset(h, select=intersect(colnames(h), samples))
  }
  h <- h %>% tbl_df
  return (h)
}

read_report_meta <- function(filename, n=NULL) {
  sel <- 'cut -f 2-5,7,8,12'
  if (!is.null(n)) {
    cmd <- sprintf('head -n %d %s | %s', n, filename, sel)
  } else {
    cmd <- sprintf('%s %s', sel, filename)
  }
  h <- read.table(pipe(cmd), head=T, sep='\t')
  names(h) <- tolower(names(h))
  h <- h %>% rename(chromo=chromosome)
  h <- h %>% tbl_df
  return (h)
}

impute <- function(d) {
  means <- colMeans(d, na.rm=T)
  if (any(is.na(means))) {
    stop('Insufficient data for mean imputation!')
  }
  for (i in 1:length(means)) {
    d[is.na(d[,i]), i] <- means[i]
  }
  return (d)
}

pca <- function(d, center=T, scale=F) {
  # columns are samples
  d <- scale(d, center=center, scale=scale)
  d <- t(d)
  s <- svd(d)
  vec <- as.data.frame(s$u)
  colnames(vec) <- sapply(1:ncol(vec), function(x) sprintf('PC%d', x))
  rownames(vec) <- rownames(d)
  val <- s$d**2
  val <- val / sum(val)
  return (list(vec=vec, val=val))
}

plot_pca_target <- function(pc, x=1, y=2) {
  t <- data.frame(
    sample=factor(rownames(pc$vec)),
    pcx=pc$vec[,x], pcy=pc$vec[,y]
    ) %>% mutate(
      cell_type=parse_cell_type(sample),
      target=parse_sample_short(sample)
      )
  p <- ggplot(t, aes(x=pcx, y=pcy)) +
    geom_point(aes(color=cell_type), size=2) +
    scale_color_manual(values=colors_$cell_type) +
    geom_text(aes(label=target), vjust=-.6, hjust= .2, size=2.5) +
    xlab(sprintf('PC%d (%.2f%%)', x, pc$val[x] * 100)) +
    ylab(sprintf('PC%d (%.2f%%)', y, pc$val[y] * 100)) +
    theme_pub()
  return (p)
}

plot_pca_val <- function(pc_val) {
  t <- data.frame(pc=1:length(pc_val), val=pc_val)
  p <- ggplot(t, aes(x=pc, y=val*100)) +
    geom_bar(stat='identity', fill='salmon', color='black') +
    xlab('principle component') +
    ylab('% variance explained') + theme_pub()
  return (p)
}

h5ls <- function(path, group='/') {
  if (group[1] != '/') {
    group <- paste0('/', group)
  }
  h <- sprintf('h5ls %s%s', path, group)
  h <- system(h, intern=T)
  h <- sapply(strsplit(h, '\\s+'), function(x) x[1])
  return (h)
}

add_global <- function(to, global, name=c('anno'='global')) {
  global[[names(name)[1]]] <- name[1]
  to <- rbind.data.frame(global, to) %>% mutate(anno=factor(anno))
  return (to)
}

grep_all <- function(a, b, value=T) {
  h <- NULL
  for (aa in a) {
    hh <- grep(aa, b, value=F)
    if (is.null(h)) {
      h <- hh
    } else {
      h <- union(h, hh)
    }
  }
  h <- sort(h)
  if (value) {
    h <- b[h]
  }
  return (h)
}

map_factor_order <- function(to, from) {
  from <- droplevels(from)
  to <- droplevels(to)
  stopifnot(length(levels(from)) == length(levels(to)))
  h <- match(levels(from), unique(from))
  to <- factor(to, levels=unique(to)[h])
  return (to)
}

plot_heat_annos <- function(d, value='act_mean', del=NULL, rank=F,
  Rowv=T, Colv=T, lhei=c(2, 10), lwid=c(2, 10), cols=NULL, margins=c(10, 8), ...) {
  d$value <- d[[value]]
  if (is.null(del)) {
    del <- any(d$value < 0)
  }
  if (!del) {
    d$value <- abs(d$value)
  }
  d <- d %>% mutate(filt=label) %>%
    group_by(anno, filt) %>% summarise(value=mean(value)) %>% ungroup
  if (rank) {
    d <- d %>% group_by(filt) %>% mutate(value=rank(value)) %>% ungroup
  }
  d <- d %>% spread(anno, value) %>% as.data.frame
  rownames(d) <- d$filt
  colnames(d) <- format_annos(colnames(d))
  d <- d %>% select(-filt) %>% as.matrix

  if (is.null(cols)) {
    if (del) {
      cols <- rev(brewer.pal(9, 'RdBu'))
    } else {
      cols <- brewer.pal(9, 'YlOrRd')
    }
  }
  cols <- colorRampPalette(cols)(50)

  dendro <- 'column'
  if (!is.null(Rowv)) {
    dendro <- 'both'
  }

  p <- heatmap.2(d, density.info='none', trace='none', col=cols,
    Rowv=Rowv, Colv=Colv, keysize=1.0, dendrogram=dendro,
    lhei=lhei, lwid=lwid, margins=margins,
    key.title='', srtCol=45, key.xlab='value', ...)
  return (list(d=d, p=p))
}

plot_heat_targets <- function(d, value='rs', del=NULL, rank=F,
  Rowv=T, Colv=T, lhei=c(2, 10), lwid=c(2, 10), ...) {
  d$value <- d[[value]]
  if (is.null(del)) {
    del <- any(d$value < 0)
  }
  if (!del) {
    d$value <- abs(d$value)
  }
  d <- d %>% mutate(filt=label) %>%
    group_by(filt, target) %>% summarise(value=mean(value)) %>% ungroup
  if (rank) {
    d <- d %>% group_by(filt) %>% mutate(value=rank(value)) %>% ungroup
  }
  d <- d %>% spread(target, value) %>% as.data.frame
  rownames(d) <- d$filt
  d <- d %>% select(-filt) %>% as.matrix

  type <- parse_cell_type(colnames(d))
  col_colors <- colors_$cell_type[type]

  if (rank) {
    colors <- rev(brewer.pal(9, 'YlOrRd'))
  } else if (del) {
    colors <- rev(brewer.pal(11, 'RdBu'))
  } else {
    colors <- brewer.pal(9, 'YlOrRd')
  }
  colors <- colorRampPalette(colors)(50)
  dendro <- 'column'
  if (!is.null(Rowv)) {
    dendro <- 'both'
  }

  p <- heatmap.2(d, density.info='none', trace='none', col=colors,
    Rowv=Rowv, Colv=Colv, keysize=1.0, dendrogram=dendro,
    margins=c(8, 8), lhei=lhei, lwid=lwid,
    key.title='', srtCol=45, key.xlab='value', ColSideColors=col_colors, ...)
<<<<<<< HEAD
  return (p)
}

read_pred_group <- function(path, group, nb_sample=NULL) {
  d <- list()
  idx <- NULL
  if (!is.null(nb_sample)) {
    idx <- list(1:nb_sample)
  }
  for (k in c('y', 'z')) {
    d[[k]] <- h5read(path, sprintf('%s/%s', group, k), index=idx)
  }
  d <- as.data.frame(d) %>% tbl_df
  return (d)
}

read_pred_target <- function(path, target, chromos_regex=NULL, ...) {
  d <- list()
  chromos <- h5ls(path, sprintf('/%s', target))
  if (!is.null(chromos_regex)) {
    chromos <- grep(chromos_regex, chromos, value=T)
  }
  d <- list()
  for (chromo in chromos) {
    dc <- read_pred_group(path, sprintf('/%s/%s', target, chromo), ...)
    dc$chromo <- chromo
    d[[length(d) + 1]] <- dc
  }
  d <- do.call(rbind.data.frame, d) %>% tbl_df
  return (d)
}

read_pred <- function(path, targets=NULL, ...) {
  if (is.null(targets)) {
    targets <- h5ls(path, '/')
  }
  d <- list()
  for (target in targets) {
    h <- read_pred_target(path, target, ...) %>% mutate(target=target) %>%
      char_to_factor
    d[[length(d) + 1]] <- h
  }
  d <- do.call(rbind.data.frame, d) %>% mutate(target=factor(target))
  return (d)
=======
  return (list(d=d, p=p))
>>>>>>> 82cbfd93
}<|MERGE_RESOLUTION|>--- conflicted
+++ resolved
@@ -375,8 +375,7 @@
     Rowv=Rowv, Colv=Colv, keysize=1.0, dendrogram=dendro,
     margins=c(8, 8), lhei=lhei, lwid=lwid,
     key.title='', srtCol=45, key.xlab='value', ColSideColors=col_colors, ...)
-<<<<<<< HEAD
-  return (p)
+  return (list(d=d, p=p))
 }
 
 read_pred_group <- function(path, group, nb_sample=NULL) {
@@ -420,7 +419,4 @@
   }
   d <- do.call(rbind.data.frame, d) %>% mutate(target=factor(target))
   return (d)
-=======
-  return (list(d=d, p=p))
->>>>>>> 82cbfd93
 }