--- conflicted
+++ resolved
@@ -38,11 +38,7 @@
 opts <- list()
 opts$db_file <- './filter_act_mean.sql'
 opts$tomtom_file <- './tomtom/tomtom.csv'
-<<<<<<< HEAD
 opts$nb_sel <- 35
-=======
-opts$nb_sel <- 40
->>>>>>> 695e711e
 opts$annos <- "loc%"
 opts$palette <- 'YlGnBu' # YlGnBu, YlOrBr, RdYlBu
 opts$include <- NULL
