from keras import layers as kl
from keras import regularizers as kr
from keras import models as km

from .utils import Model
from ..utils import get_from_module


class DnaModel(Model):

    def __init__(self, *args, **kwargs):
        super(DnaModel, self).__init__(*args, **kwargs)
        self.scope = 'dna'

    def inputs(self, dna_wlen):
        return [kl.Input(shape=(dna_wlen, 4), name='dna')]


class DnaLegacy(DnaModel):
    """Old DNA module"""

    def __call__(self, inputs):
        x = inputs[0]

        w_reg = kr.WeightRegularizer(l1=self.l1_decay, l2=self.l2_decay)
        x = kl.Conv1D(97, 12, init=self.init, W_regularizer=w_reg)(x)
        x = kl.Activation('relu')(x)
        x = kl.MaxPooling1D(3)(x)
        x = kl.Dropout(self.dropout)(x)

        x = kl.Flatten()(x)

        w_reg = kr.WeightRegularizer(l1=self.l1_decay, l2=self.l2_decay)
        x = kl.Dense(1024, init=self.init, W_regularizer=w_reg)(x)
        x = kl.Activation('relu')(x)
        x = kl.Dropout(self.dropout)(x)

        return self._build(inputs, x)


class DnaL1_01(DnaModel):
    """default"""

    def __call__(self, inputs):
        x = inputs[0]

        w_reg = kr.WeightRegularizer(l1=self.l1_decay, l2=self.l2_decay)
        x = kl.Conv1D(128, 11, W_regularizer=w_reg)(x)
        x = kl.Activation('relu')(x)
        x = kl.MaxPooling1D(4)(x)

        x = kl.Flatten()(x)

        w_reg = kr.WeightRegularizer(l1=self.l1_decay, l2=self.l2_decay)
        x = kl.Dense(128, init=self.init, W_regularizer=w_reg)(x)
        x = kl.Activation('relu')(x)
        x = kl.Dropout(self.dropout)(x)

        return self._build(inputs, x)


class DnaL1_02(DnaModel):
<<<<<<< HEAD
    """he_normal"""
=======
    """glorot only first; 4.000.000"""

    def __call__(self, inputs):
        x = inputs[0]

        w_reg = kr.WeightRegularizer(l1=self.l1_decay, l2=self.l2_decay)
        x = kl.Conv1D(128, 11, init='glorot_uniform', W_regularizer=w_reg)(x)
        x = kl.Activation('relu')(x)
        x = kl.MaxPooling1D(4)(x)

        x = kl.Flatten()(x)

        w_reg = kr.WeightRegularizer(l1=self.l1_decay, l2=self.l2_decay)
        x = kl.Dense(128, init=self.init, W_regularizer=w_reg)(x)
        x = kl.Activation('relu')(x)
        x = kl.Dropout(self.dropout)(x)

        return self._build(inputs, x)


class DnaL1_03(DnaModel):
    """glorot both; 4.000.000"""
>>>>>>> 2ff2ff92

    def __init__(self, *args, **kwargs):
        super(DnaL1_02, self).__init__(*args, **kwargs)
        self.init = 'he_normal'

    def __call__(self, inputs):
        x = inputs[0]

        w_reg = kr.WeightRegularizer(l1=self.l1_decay, l2=self.l2_decay)
        x = kl.Conv1D(128, 9, init=self.init, W_regularizer=w_reg)(x)
        x = kl.Activation('relu')(x)
        x = kl.MaxPooling1D(4)(x)

        x = kl.Flatten()(x)

        w_reg = kr.WeightRegularizer(l1=self.l1_decay, l2=self.l2_decay)
        x = kl.Dense(128, init=self.init, W_regularizer=w_reg)(x)
        x = kl.Activation('relu')(x)
        x = kl.Dropout(self.dropout)(x)

        return self._build(inputs, x)


<<<<<<< HEAD
class DnaL1_03(DnaModel):
    """256"""
=======
class DnaL1_04(DnaModel):
    """he_uniform; 4.000.000"""

    def __init__(self, *args, **kwargs):
        super(DnaL1_04, self).__init__(*args, **kwargs)
        self.init = 'he_uniform'

    def __call__(self, inputs):
        x = inputs[0]

        w_reg = kr.WeightRegularizer(l1=self.l1_decay, l2=self.l2_decay)
        x = kl.Conv1D(128, 9, init=self.init, W_regularizer=w_reg)(x)
        x = kl.Activation('relu')(x)
        x = kl.MaxPooling1D(4)(x)

        x = kl.Flatten()(x)

        w_reg = kr.WeightRegularizer(l1=self.l1_decay, l2=self.l2_decay)
        x = kl.Dense(128, init=self.init, W_regularizer=w_reg)(x)
        x = kl.Activation('relu')(x)
        x = kl.Dropout(self.dropout)(x)

        return self._build(inputs, x)


class DnaL1_05(DnaModel):
    """256; 8.000.000"""
>>>>>>> 2ff2ff92

    def __call__(self, inputs):
        x = inputs[0]

        w_reg = kr.WeightRegularizer(l1=self.l1_decay, l2=self.l2_decay)
        x = kl.Conv1D(128, 11, W_regularizer=w_reg)(x)
        x = kl.Activation('relu')(x)
        x = kl.MaxPooling1D(4)(x)

        x = kl.Flatten()(x)

        w_reg = kr.WeightRegularizer(l1=self.l1_decay, l2=self.l2_decay)
        x = kl.Dense(256, init=self.init, W_regularizer=w_reg)(x)
        x = kl.Activation('relu')(x)
        x = kl.Dropout(self.dropout)(x)

        return self._build(inputs, x)


class DnaL1_04(DnaModel):
    """batch norm"""

    def __call__(self, inputs):
        x = inputs[0]

        w_reg = kr.WeightRegularizer(l1=self.l1_decay, l2=self.l2_decay)
        x = kl.Conv1D(128, 11, W_regularizer=w_reg)(x)
        x = kl.BatchNormalization()(x)
        x = kl.Activation('relu')(x)
        x = kl.MaxPooling1D(4)(x)

        x = kl.Flatten()(x)

        w_reg = kr.WeightRegularizer(l1=self.l1_decay, l2=self.l2_decay)
        x = kl.Dense(128, init=self.init, W_regularizer=w_reg)(x)
        x = kl.BatchNormalization()(x)
        x = kl.Activation('relu')(x)
        x = kl.Dropout(self.dropout)(x)

        return self._build(inputs, x)


class DnaL2_01(DnaModel):
    """two layers; 4.100.000"""

    def __call__(self, inputs):
        x = inputs[0]

        w_reg = kr.WeightRegularizer(l1=self.l1_decay, l2=self.l2_decay)
        x = kl.Conv1D(128, 11, init=self.init, W_regularizer=w_reg)(x)
        x = kl.Activation('relu')(x)
        x = kl.MaxPooling1D(4)(x)

        w_reg = kr.WeightRegularizer(l1=self.l1_decay, l2=self.l2_decay)
        x = kl.Conv1D(256, 3, init=self.init, W_regularizer=w_reg)(x)
        x = kl.Activation('relu')(x)
        x = kl.MaxPooling1D(2)(x)

        x = kl.Flatten()(x)

        w_reg = kr.WeightRegularizer(l1=self.l1_decay, l2=self.l2_decay)
        x = kl.Dense(128, init=self.init, W_regularizer=w_reg)(x)
        x = kl.Activation('relu')(x)
        x = kl.Dropout(self.dropout)(x)

        return self._build(inputs, x)


class DnaL2_02(DnaModel):
    """two layers; 4.100.000"""

    def __call__(self, inputs):
        x = inputs[0]

        w_reg = kr.WeightRegularizer(l1=self.l1_decay, l2=self.l2_decay)
        x = kl.Conv1D(128, 11, init=self.init, W_regularizer=w_reg)(x)
        x = kl.BatchNormalization()(x)
        x = kl.Activation('relu')(x)
        x = kl.MaxPooling1D(4)(x)

        w_reg = kr.WeightRegularizer(l1=self.l1_decay, l2=self.l2_decay)
        x = kl.Conv1D(256, 3, init=self.init, W_regularizer=w_reg)(x)
        x = kl.BatchNormalization()(x)
        x = kl.Activation('relu')(x)
        x = kl.MaxPooling1D(2)(x)

        x = kl.Flatten()(x)

        w_reg = kr.WeightRegularizer(l1=self.l1_decay, l2=self.l2_decay)
        x = kl.Dense(128, init=self.init, W_regularizer=w_reg)(x)
        x = kl.BatchNormalization()(x)
        x = kl.Activation('relu')(x)
        x = kl.Dropout(self.dropout)(x)

        return self._build(inputs, x)





class Dna01(DnaModel):
    """Simple: 126785 params"""

    def __call__(self, inputs):
        x = inputs[0]

        w_reg = kr.WeightRegularizer(l1=self.l1_decay, l2=self.l2_decay)
        x = kl.Conv1D(64, 9, init=self.init, W_regularizer=w_reg)(x)
        x = kl.BatchNormalization()(x)
        x = kl.Activation('relu')(x)
        x = kl.MaxPooling1D(4)(x)

        w_reg = kr.WeightRegularizer(l1=self.l1_decay, l2=self.l2_decay)
        x = kl.Conv1D(128, 3, init=self.init, W_regularizer=w_reg)(x)
        x = kl.BatchNormalization()(x)
        x = kl.Activation('relu')(x)
        x = kl.MaxPooling1D(4)(x)

        w_reg = kr.WeightRegularizer(l1=self.l1_decay, l2=self.l2_decay)
        x = kl.Conv1D(256, 3, init=self.init, W_regularizer=w_reg)(x)
        x = kl.BatchNormalization()(x)
        x = kl.Activation('relu')(x)
        x = kl.MaxPooling1D(2)(x)

        x = kl.GlobalAveragePooling1D()(x)
        x = kl.Dropout(self.dropout)(x)

        return self._build(inputs, x)


class CnnRnn01(DnaModel):
    """CNN + RNN: 1139457 params"""

    def __call__(self, inputs):
        x = inputs[0]

        w_reg = kr.WeightRegularizer(l1=self.l1_decay, l2=self.l2_decay)
        x = kl.Conv1D(128, 9, init=self.init, W_regularizer=w_reg)(x)
        x = kl.BatchNormalization()(x)
        x = kl.Activation('relu')(x)
        x = kl.MaxPooling1D(2)(x)
        # 250

        w_reg = kr.WeightRegularizer(l1=self.l1_decay, l2=self.l2_decay)
        x = kl.Conv1D(128, 3, init=self.init, W_regularizer=w_reg)(x)
        x = kl.BatchNormalization()(x)
        x = kl.Activation('relu')(x)
        x = kl.MaxPooling1D(2)(x)
        # 128

        w_reg = kr.WeightRegularizer(l1=self.l1_decay, l2=self.l2_decay)
        x = kl.Conv1D(256, 3, init=self.init, W_regularizer=w_reg)(x)
        x = kl.BatchNormalization()(x)
        x = kl.Activation('relu')(x)
        x = kl.MaxPooling1D(2)(x)
        # 62

        w_reg = kr.WeightRegularizer(l1=self.l1_decay, l2=self.l2_decay)
        x = kl.Conv1D(256, 3, init=self.init, W_regularizer=w_reg)(x)
        x = kl.BatchNormalization()(x)
        x = kl.Activation('relu')(x)
        x = kl.MaxPooling1D(2)(x)
        # 32

        w_reg = kr.WeightRegularizer(l1=self.l1_decay, l2=self.l2_decay)
        x = kl.Bidirectional(kl.recurrent.GRU(256,
                                              return_sequences=False,
                                              W_regularizer=w_reg))(x)
        x = kl.Dropout(self.dropout)(x)

        return self._build(inputs, x)


class ResNet01(DnaModel):
    "1745281 parameters"

    def _res_block(self, inputs, nb_filter, size=3, stride=1, stage=1, block=1):

        name = '%02d-%02d/' % (stage, block)
        id_name = '%sid_' % (name)
        res_name = '%sres_' % (name)

        # Residual branch

        # 1x1 down-sample conv
        x = kl.BatchNormalization(name=res_name + 'bn1')(inputs)
        x = kl.Activation('relu', name=res_name + 'act1')(x)
        w_reg = kr.WeightRegularizer(l1=self.l1_decay, l2=self.l2_decay)
        x = kl.Conv1D(nb_filter[0], 1,
                      name=res_name + 'conv1',
                      subsample_length=stride,
                      init=self.init,
                      W_regularizer=w_reg)(x)

        # LxL conv
        x = kl.BatchNormalization(name=res_name + 'bn2')(x)
        x = kl.Activation('relu', name=res_name + 'act2')(x)
        w_reg = kr.WeightRegularizer(l1=self.l1_decay, l2=self.l2_decay)
        x = kl.Conv1D(nb_filter[1], size,
                      name=res_name + 'conv2',
                      border_mode='same',
                      init=self.init,
                      W_regularizer=w_reg)(x)

        # 1x1 up-sample conv
        x = kl.BatchNormalization(name=res_name + 'bn3')(x)
        x = kl.Activation('relu', name=res_name + 'act3')(x)
        w_reg = kr.WeightRegularizer(l1=self.l1_decay, l2=self.l2_decay)
        x = kl.Conv1D(nb_filter[2], 1,
                      name=res_name + 'conv3',
                      init=self.init,
                      W_regularizer=w_reg)(x)

        # Identity branch
        if nb_filter[-1] != inputs._keras_shape[-1] or stride > 1:
            w_reg = kr.WeightRegularizer(l1=self.l1_decay, l2=self.l2_decay)
            identity = kl.Conv1D(nb_filter[2], 1,
                                 name=id_name + 'conv1',
                                 subsample_length=stride,
                                 init=self.init,
                                 W_regularizer=w_reg)(inputs)
        else:
            identity = inputs

        x = kl.merge([identity, x], name=name + 'merge', mode='sum')

        return x

    def __call__(self, inputs):
        x = inputs[0]

        w_reg = kr.WeightRegularizer(l1=self.l1_decay, l2=self.l2_decay)
        x = kl.Conv1D(128, 11,
                      name='conv1',
                      init=self.init,
                      W_regularizer=w_reg)(x)
        x = kl.Activation('relu', name='act1')(x)
        x = kl.MaxPooling1D(2, name='pool1')(x)

        # 124
        x = self._res_block(x, [32, 32, 128], stage=1, block=1, stride=2)
        x = self._res_block(x, [32, 32, 128], stage=1, block=2)

        # 64
        x = self._res_block(x, [64, 64, 256], stage=2, block=1, stride=2)
        x = self._res_block(x, [64, 64, 256], stage=2, block=2)

        # 32
        x = self._res_block(x, [128, 128, 512], stage=3, block=1, stride=2)
        x = self._res_block(x, [128, 128, 512], stage=3, block=2)

        # 16
        x = self._res_block(x, [256, 256, 1024], stage=4, block=1, stride=2)

        x = kl.GlobalAveragePooling1D()(x)
        x = kl.Dropout(self.dropout)(x)

        return self._build(inputs, x)


class ResNet02(ResNet01):
    "Like ResNet01, but more blocks per stage.  1985857 parameters"

    def __call__(self, inputs):
        x = inputs[0]

        w_reg = kr.WeightRegularizer(l1=self.l1_decay, l2=self.l2_decay)
        x = kl.Conv1D(128, 11,
                      name='conv1',
                      init=self.init,
                      W_regularizer=w_reg)(x)
        x = kl.BatchNormalization(name='bn1')(x)
        x = kl.Activation('relu', name='act1')(x)
        x = kl.MaxPooling1D(2, name='pool1')(x)

        # 124
        x = self._res_block(x, [32, 32, 128], stage=1, block=1, stride=2)
        x = self._res_block(x, [32, 32, 128], stage=1, block=2)
        x = self._res_block(x, [32, 32, 128], stage=1, block=3)

        # 64
        x = self._res_block(x, [64, 64, 256], stage=2, block=1, stride=2)
        x = self._res_block(x, [64, 64, 256], stage=2, block=2)
        x = self._res_block(x, [64, 64, 256], stage=2, block=3)

        # 32
        x = self._res_block(x, [128, 128, 512], stage=3, block=1, stride=2)
        x = self._res_block(x, [128, 128, 512], stage=3, block=2)
        x = self._res_block(x, [128, 128, 512], stage=3, block=3)

        # 16
        x = self._res_block(x, [256, 256, 1024], stage=4, block=1, stride=2)

        x = kl.GlobalAveragePooling1D()(x)
        x = kl.Dropout(self.dropout)(x)

        return self._build(inputs, x)


class ResNet03(ResNet01):
    "Like ResNet01, but more blocks per stage.  1985857 parameters"

<<<<<<< HEAD
    def __init__(self, *args, **kwargs):
        super(ResNet03, self, *args, **kwargs)
        self.init = 'he_normal'
=======
    def __call__(self, inputs):
        x = inputs[0]

        w_reg = kr.WeightRegularizer(l1=self.l1_decay, l2=self.l2_decay)
        x = kl.Conv1D(128, 11,
                      name='conv1',
                      init=self.init,
                      W_regularizer=w_reg)(x)
        x = kl.Activation('relu', name='act1')(x)
        x = kl.MaxPooling1D(2, name='pool1')(x)

        # 124
        x = self._res_block(x, [32, 32, 128], stage=1, block=1, stride=2)
        x = self._res_block(x, [32, 32, 128], stage=1, block=2)

        # 64
        x = self._res_block(x, [64, 64, 256], stage=2, block=1, stride=2)
        x = self._res_block(x, [64, 64, 256], stage=2, block=2)

        # 32
        x = self._res_block(x, [128, 128, 512], stage=3, block=1, stride=2)
        x = self._res_block(x, [128, 128, 512], stage=3, block=2)

        # 16
        x = self._res_block(x, [256, 256, 1024], stage=4, block=1, stride=2)

        x = kl.GlobalAveragePooling1D()(x)
        x = kl.Dropout(self.dropout)(x)

        return self._build(inputs, x)


class ResNet04(ResNet01):

    def __call__(self, inputs):
        x = inputs[0]

        w_reg = kr.WeightRegularizer(l1=self.l1_decay, l2=self.l2_decay)
        x = kl.Conv1D(128, 11,
                      name='conv1',
                      init='glorot_uniform',
                      W_regularizer=w_reg)(x)
        x = kl.Activation('relu', name='act1')(x)
        x = kl.MaxPooling1D(2, name='pool1')(x)

        # 124
        x = self._res_block(x, [32, 32, 128], stage=1, block=1, stride=2)
        x = self._res_block(x, [32, 32, 128], stage=1, block=2)

        # 64
        x = self._res_block(x, [64, 64, 256], stage=2, block=1, stride=2)
        x = self._res_block(x, [64, 64, 256], stage=2, block=2)

        # 32
        x = self._res_block(x, [128, 128, 512], stage=3, block=1, stride=2)
        x = self._res_block(x, [128, 128, 512], stage=3, block=2)

        # 16
        x = self._res_block(x, [256, 256, 1024], stage=4, block=1, stride=2)

        x = kl.GlobalAveragePooling1D()(x)
        x = kl.Dropout(self.dropout)(x)

        return self._build(inputs, x)
>>>>>>> 2ff2ff92


class ResConv01(ResNet01):
    "2 conv instead of bottleneck. 2815233 parameters"

    def _res_block(self, inputs, nb_filter, size=3, stride=1, stage=1, block=1):

        name = '%02d-%02d/' % (stage, block)
        id_name = '%sid_' % (name)
        res_name = '%sres_' % (name)

        # Residual branch
        x = kl.BatchNormalization(name=res_name + 'bn1')(inputs)
        x = kl.Activation('relu', name=res_name + 'act1')(x)
        w_reg = kr.WeightRegularizer(l1=self.l1_decay, l2=self.l2_decay)
        x = kl.Conv1D(nb_filter, size,
                      name=res_name + 'conv1',
                      border_mode='same',
                      subsample_length=stride,
                      init=self.init,
                      W_regularizer=w_reg)(x)

        x = kl.BatchNormalization(name=res_name + 'bn2')(x)
        x = kl.Activation('relu', name=res_name + 'act2')(x)
        w_reg = kr.WeightRegularizer(l1=self.l1_decay, l2=self.l2_decay)
        x = kl.Conv1D(nb_filter, size,
                      name=res_name + 'conv2',
                      border_mode='same',
                      init=self.init,
                      W_regularizer=w_reg)(x)

        # Identity branch
        if nb_filter != inputs._keras_shape[-1] or stride > 1:
            w_reg = kr.WeightRegularizer(l1=self.l1_decay, l2=self.l2_decay)
            identity = kl.Conv1D(nb_filter, size,
                                 name=id_name + 'conv1',
                                 border_mode='same',
                                 subsample_length=stride,
                                 init=self.init,
                                 W_regularizer=w_reg)(inputs)
        else:
            identity = inputs

        x = kl.merge([identity, x], name=name + 'merge', mode='sum')

        return x

    def __call__(self, inputs):
        x = inputs[0]

        w_reg = kr.WeightRegularizer(l1=self.l1_decay, l2=self.l2_decay)
        x = kl.Conv1D(128, 9,
                      name='conv1',
                      init=self.init,
                      W_regularizer=w_reg)(x)
        x = kl.BatchNormalization(name='bn1')(x)
        x = kl.Activation('relu', name='act1')(x)
        x = kl.MaxPooling1D(2, name='pool1')(x)

        # 124
        x = self._res_block(x, 128, stage=1, block=1, stride=2)
        x = self._res_block(x, 128, stage=1, block=2)

        # 64
        x = self._res_block(x, 256, stage=2, block=1, stride=2)

        # 32
        x = self._res_block(x, 256, stage=3, block=1, stride=2)

        # 32
        x = self._res_block(x, 512, stage=4, block=1, stride=2)

        x = kl.GlobalAveragePooling1D()(x)
        x = kl.Dropout(self.dropout)(x)

        return self._build(inputs, x)


class ResAtrous01(DnaModel):
    """1989957 params"""

    def _res_block(self, inputs, nb_filter, size=3, stride=1, atrous=1,
                   stage=1, block=1):

        name = '%02d-%02d/' % (stage, block)
        id_name = '%sid_' % (name)
        res_name = '%sres_' % (name)

        # Residual branch

        # 1x1 down-sample conv
        x = kl.BatchNormalization(name=res_name + 'bn1')(inputs)
        x = kl.Activation('relu', name=res_name + 'act1')(x)
        w_reg = kr.WeightRegularizer(l1=self.l1_decay, l2=self.l2_decay)
        x = kl.Conv1D(nb_filter[0], 1,
                      name=res_name + 'conv1',
                      subsample_length=stride,
                      init=self.init,
                      W_regularizer=w_reg)(x)

        # LxL conv
        x = kl.BatchNormalization(name=res_name + 'bn2')(x)
        x = kl.Activation('relu', name=res_name + 'act2')(x)
        w_reg = kr.WeightRegularizer(l1=self.l1_decay, l2=self.l2_decay)
        x = kl.AtrousConv1D(nb_filter[1], size,
                            atrous_rate=atrous,
                            name=res_name + 'conv2',
                            border_mode='same',
                            init=self.init,
                            W_regularizer=w_reg)(x)

        # 1x1 up-sample conv
        x = kl.BatchNormalization(name=res_name + 'bn3')(x)
        x = kl.Activation('relu', name=res_name + 'act3')(x)
        w_reg = kr.WeightRegularizer(l1=self.l1_decay, l2=self.l2_decay)
        x = kl.Conv1D(nb_filter[2], 1,
                      name=res_name + 'conv3',
                      init=self.init,
                      W_regularizer=w_reg)(x)

        # Identity branch
        if nb_filter[-1] != inputs._keras_shape[-1] or stride > 1:
            w_reg = kr.WeightRegularizer(l1=self.l1_decay, l2=self.l2_decay)
            identity = kl.Conv1D(nb_filter[2], 1,
                                 name=id_name + 'conv1',
                                 subsample_length=stride,
                                 init=self.init,
                                 W_regularizer=w_reg)(inputs)
        else:
            identity = inputs

        x = kl.merge([identity, x], name=name + 'merge', mode='sum')

        return x

    def __call__(self, inputs):
        x = inputs[0]

        w_reg = kr.WeightRegularizer(l1=self.l1_decay, l2=self.l2_decay)
        x = kl.Conv1D(128, 9,
                      name='conv1',
                      init=self.init,
                      W_regularizer=w_reg)(x)
        x = kl.Activation('relu', name='act1')(x)
        x = kl.MaxPooling1D(2, name='pool1')(x)

        # 124
        x = self._res_block(x, [32, 32, 128], stage=1, block=1, stride=2)
        x = self._res_block(x, [32, 32, 128], atrous=2, stage=1, block=2)
        x = self._res_block(x, [32, 32, 128], atrous=4, stage=1, block=3)

        # 64
        x = self._res_block(x, [64, 64, 256], stage=2, block=1, stride=2)
        x = self._res_block(x, [64, 64, 256], atrous=2, stage=2, block=2)
        x = self._res_block(x, [64, 64, 256], atrous=4, stage=2, block=3)

        # 32
        x = self._res_block(x, [128, 128, 512], stage=3, block=1, stride=2)
        x = self._res_block(x, [128, 128, 512], atrous=2, stage=3, block=2)
        x = self._res_block(x, [128, 128, 512], atrous=4, stage=3, block=3)

        # 16
        x = self._res_block(x, [256, 256, 1024], stage=4, block=1, stride=2)

        x = kl.GlobalAveragePooling1D()(x)
        x = kl.Dropout(self.dropout)(x)

        return self._build(inputs, x)


def get(name):
    return get_from_module(name, globals())<|MERGE_RESOLUTION|>--- conflicted
+++ resolved
@@ -1,6 +1,5 @@
 from keras import layers as kl
 from keras import regularizers as kr
-from keras import models as km
 
 from .utils import Model
 from ..utils import get_from_module
@@ -60,32 +59,7 @@
 
 
 class DnaL1_02(DnaModel):
-<<<<<<< HEAD
     """he_normal"""
-=======
-    """glorot only first; 4.000.000"""
-
-    def __call__(self, inputs):
-        x = inputs[0]
-
-        w_reg = kr.WeightRegularizer(l1=self.l1_decay, l2=self.l2_decay)
-        x = kl.Conv1D(128, 11, init='glorot_uniform', W_regularizer=w_reg)(x)
-        x = kl.Activation('relu')(x)
-        x = kl.MaxPooling1D(4)(x)
-
-        x = kl.Flatten()(x)
-
-        w_reg = kr.WeightRegularizer(l1=self.l1_decay, l2=self.l2_decay)
-        x = kl.Dense(128, init=self.init, W_regularizer=w_reg)(x)
-        x = kl.Activation('relu')(x)
-        x = kl.Dropout(self.dropout)(x)
-
-        return self._build(inputs, x)
-
-
-class DnaL1_03(DnaModel):
-    """glorot both; 4.000.000"""
->>>>>>> 2ff2ff92
 
     def __init__(self, *args, **kwargs):
         super(DnaL1_02, self).__init__(*args, **kwargs)
@@ -109,38 +83,8 @@
         return self._build(inputs, x)
 
 
-<<<<<<< HEAD
 class DnaL1_03(DnaModel):
     """256"""
-=======
-class DnaL1_04(DnaModel):
-    """he_uniform; 4.000.000"""
-
-    def __init__(self, *args, **kwargs):
-        super(DnaL1_04, self).__init__(*args, **kwargs)
-        self.init = 'he_uniform'
-
-    def __call__(self, inputs):
-        x = inputs[0]
-
-        w_reg = kr.WeightRegularizer(l1=self.l1_decay, l2=self.l2_decay)
-        x = kl.Conv1D(128, 9, init=self.init, W_regularizer=w_reg)(x)
-        x = kl.Activation('relu')(x)
-        x = kl.MaxPooling1D(4)(x)
-
-        x = kl.Flatten()(x)
-
-        w_reg = kr.WeightRegularizer(l1=self.l1_decay, l2=self.l2_decay)
-        x = kl.Dense(128, init=self.init, W_regularizer=w_reg)(x)
-        x = kl.Activation('relu')(x)
-        x = kl.Dropout(self.dropout)(x)
-
-        return self._build(inputs, x)
-
-
-class DnaL1_05(DnaModel):
-    """256; 8.000.000"""
->>>>>>> 2ff2ff92
 
     def __call__(self, inputs):
         x = inputs[0]
@@ -210,7 +154,7 @@
 
 
 class DnaL2_02(DnaModel):
-    """two layers; 4.100.000"""
+    """two layers; batch-norm"""
 
     def __call__(self, inputs):
         x = inputs[0]
@@ -236,9 +180,6 @@
         x = kl.Dropout(self.dropout)(x)
 
         return self._build(inputs, x)
-
-
-
 
 
 class Dna01(DnaModel):
@@ -441,78 +382,10 @@
 
 
 class ResNet03(ResNet01):
-    "Like ResNet01, but more blocks per stage.  1985857 parameters"
-
-<<<<<<< HEAD
+
     def __init__(self, *args, **kwargs):
         super(ResNet03, self, *args, **kwargs)
         self.init = 'he_normal'
-=======
-    def __call__(self, inputs):
-        x = inputs[0]
-
-        w_reg = kr.WeightRegularizer(l1=self.l1_decay, l2=self.l2_decay)
-        x = kl.Conv1D(128, 11,
-                      name='conv1',
-                      init=self.init,
-                      W_regularizer=w_reg)(x)
-        x = kl.Activation('relu', name='act1')(x)
-        x = kl.MaxPooling1D(2, name='pool1')(x)
-
-        # 124
-        x = self._res_block(x, [32, 32, 128], stage=1, block=1, stride=2)
-        x = self._res_block(x, [32, 32, 128], stage=1, block=2)
-
-        # 64
-        x = self._res_block(x, [64, 64, 256], stage=2, block=1, stride=2)
-        x = self._res_block(x, [64, 64, 256], stage=2, block=2)
-
-        # 32
-        x = self._res_block(x, [128, 128, 512], stage=3, block=1, stride=2)
-        x = self._res_block(x, [128, 128, 512], stage=3, block=2)
-
-        # 16
-        x = self._res_block(x, [256, 256, 1024], stage=4, block=1, stride=2)
-
-        x = kl.GlobalAveragePooling1D()(x)
-        x = kl.Dropout(self.dropout)(x)
-
-        return self._build(inputs, x)
-
-
-class ResNet04(ResNet01):
-
-    def __call__(self, inputs):
-        x = inputs[0]
-
-        w_reg = kr.WeightRegularizer(l1=self.l1_decay, l2=self.l2_decay)
-        x = kl.Conv1D(128, 11,
-                      name='conv1',
-                      init='glorot_uniform',
-                      W_regularizer=w_reg)(x)
-        x = kl.Activation('relu', name='act1')(x)
-        x = kl.MaxPooling1D(2, name='pool1')(x)
-
-        # 124
-        x = self._res_block(x, [32, 32, 128], stage=1, block=1, stride=2)
-        x = self._res_block(x, [32, 32, 128], stage=1, block=2)
-
-        # 64
-        x = self._res_block(x, [64, 64, 256], stage=2, block=1, stride=2)
-        x = self._res_block(x, [64, 64, 256], stage=2, block=2)
-
-        # 32
-        x = self._res_block(x, [128, 128, 512], stage=3, block=1, stride=2)
-        x = self._res_block(x, [128, 128, 512], stage=3, block=2)
-
-        # 16
-        x = self._res_block(x, [256, 256, 1024], stage=4, block=1, stride=2)
-
-        x = kl.GlobalAveragePooling1D()(x)
-        x = kl.Dropout(self.dropout)(x)
-
-        return self._build(inputs, x)
->>>>>>> 2ff2ff92
 
 
 class ResConv01(ResNet01):
