"""Model utilities.

Provides functionality for building, training, and loading models.
"""

from __future__ import division
from __future__ import print_function

from os import path as pt

from keras import backend as K
from keras import models as km
from keras import layers as kl
from keras.utils.np_utils import to_categorical
import numpy as np
import pandas as pd

from .. import data as dat
from .. import evaluation as ev
from ..data import hdf, OUTPUT_SEP
from ..data.dna import int_to_onehot
from ..utils import to_list


class ScaledSigmoid(kl.Layer):
    """Scaled sigmoid activation function.

    Scales the maximum of the sigmoid function from one to the provided value.

    Parameters
    ----------
    scaling: float
        Maximum of sigmoid
    """

    def __init__(self, scaling=1.0, **kwargs):
        self.supports_masking = True
        self.scaling = scaling
        super(ScaledSigmoid, self).__init__(**kwargs)

    def call(self, x, mask=None):
        return K.sigmoid(x) * self.scaling

    def get_config(self):
        config = {'scaling': self.scaling}
        base_config = super(ScaledSigmoid, self).get_config()
        return dict(list(base_config.items()) + list(config.items()))


CUSTOM_OBJECTS = {'ScaledSigmoid': ScaledSigmoid}


def get_first_conv_layer(layers, get_act=False):
    """Return the first convolutional layers in a stack of layer.

    Parameters
    ----------
    layers: list
        List of Keras layers.
    get_act: bool
        Return the activation layer after the convolutional weight layer.

    Returns
    -------
    Convolutional layer or tuple of convolutional layer and activation layer if
    `get_act=True`.
    """

    conv_layer = None
    act_layer = None
    for layer in layers:
        if isinstance(layer, kl.Conv1D) and layer.input_shape[-1] == 4:
            conv_layer = layer
            if not get_act:
                break
        elif conv_layer and isinstance(layer, kl.Activation):
            act_layer = layer
            break
    if not conv_layer:
        raise ValueError('Convolutional layer not found')
    if get_act:
        if not act_layer:
            raise ValueError('Activation layer not found')
        return (conv_layer, act_layer)
    else:
        return conv_layer


def get_sample_weights(y, class_weights=None):
    """Compute sample weights for model training.

    Computes sample weights given  a vector of output labels `y`. Sets weights
    of samples without label (`CPG_NAN`) to zero.

    Parameters
    ----------
    y: :cla:`numpy.ndarray`
        1d numpy array of output labels.
    class_weights: dict
        Weight of output classes, e.g. methylation states.
    """

    y = y[:]
    sample_weights = np.ones(y.shape, dtype=K.floatx())
    sample_weights[y == dat.CPG_NAN] = K.epsilon()
    if class_weights is not None:
        for cla, weight in class_weights.items():
            sample_weights[y == cla] = weight
    return sample_weights


def save_model(model, model_file, weights_file=None):
    """Save Keras model to file.

    If `model_file` ends with '.h5', saves model description and model weights
    in HDF5 file. Otherwise, saves JSON model description in `model_file`
    and model weights in `weights_file` if provided.

    Parameters
    ----------
    model
        Keras model.
    model_file: str
        Output file.
    weights_file: str
        Weights file.
    """

    if pt.splitext(model_file)[1] == '.h5':
        model.save(model_file)
    else:
        with open(model_file, 'w') as f:
            f.write(model.to_json())
    if weights_file is not None:
        model.save_weights(weights_file, overwrite=True)


def search_model_files(dirname):
    """Search model files in given directory.

    Parameters
    ----------
    dirname: str
        Directory name

    Returns
    -------
    Model JSON file and weights if existing, otherwise HDF5 file.  None if no
    model files could be found.
    """

    json_file = pt.join(dirname, 'model.json')
    if pt.isfile(json_file):
        order = ['model_weights.h5', 'model_weights_val.h5',
                 'model_weights_train.h5']
        for name in order:
            filename = pt.join(dirname, name)
            if pt.isfile(filename):
                return [json_file, filename]
    elif pt.isfile(pt.join(dirname, 'model.h5')):
        return pt.join(dirname, 'model.h5')
    else:
        return None


def load_model(model_files, custom_objects=CUSTOM_OBJECTS, log=None):
    """Load Keras model from a list of model files.

    Loads Keras model from list of filenames, e.g. from `search_model_files`.
    `model_files` can be single HDF5 file, or JSON and weights file.

    Parameters
    ----------
    model_file: list
        Input model file names.
    custom_object: dict
        Custom objects for loading models that were trained with custom objects,
        e.g. `ScaledSigmoid`.

    Returns
    -------
    Keras model.
    """

    if not isinstance(model_files, list):
        model_files = [model_files]
    if pt.isdir(model_files[0]):
        model_files = search_model_files(model_files[0])
        if model_files is None:
            raise ValueError('No model found in "%s"!' % model_files[0])
        if log:
            log('Using model files %s' % ' '.join(model_files))
    if pt.splitext(model_files[0])[1] == '.h5':
        model = km.load_model(model_files[0], custom_objects=custom_objects)
    else:
        with open(model_files[0], 'r') as f:
            model = f.read()
        model = km.model_from_json(model, custom_objects=custom_objects)
    if len(model_files) > 1:
        model.load_weights(model_files[1])
    return model


def get_objectives(output_names):
    """Return training objectives for a list of output names.

    Returns
    -------
    dict
        dict with `output_names` as keys and the name of the assigned Keras
        objective as values.
    """

    objectives = dict()
    for output_name in output_names:
        _output_name = output_name.split(OUTPUT_SEP)
        if _output_name[0] in ['bulk']:
            objective = 'mean_squared_error'
        elif _output_name[-1] in ['mean', 'var']:
            objective = 'mean_squared_error'
        elif _output_name[-1] in ['cat_var']:
            objective = 'categorical_crossentropy'
        else:
            objective = 'binary_crossentropy'
        objectives[output_name] = objective
    return objectives


def add_output_layers(stem, output_names):
    """Add and return outputs to a given layer.

    Adds output layer for each output in `output_names` to layer `stem`.

    Parameters
    ----------
    stem
        Keras layer.
    output_names: list
        List with output names.

    Returns
    -------
    list
        Output layers added to `stem`.
    """

    outputs = []
    for output_name in output_names:
        _output_name = output_name.split(OUTPUT_SEP)
        if _output_name[-1] in ['entropy']:
            x = kl.Dense(1, init='glorot_uniform', activation='relu')(stem)
        elif _output_name[-1] in ['var']:
            x = kl.Dense(1, init='glorot_uniform')(stem)
            x = ScaledSigmoid(0.251, name=output_name)(x)
        elif _output_name[-1] in ['cat_var']:
            x = kl.Dense(3, init='glorot_uniform',
                         activation='softmax',
                         name=output_name)(stem)
        else:
            x = kl.Dense(1, init='glorot_uniform',
                         activation='sigmoid',
                         name=output_name)(stem)
        outputs.append(x)
    return outputs


def predict_generator(model, generator, nb_sample=None):
    """Predict model outputs using generator.

    Calls `model.predict` for at most `nb_sample` samples from `generator`.

    Parameters
    ----------
    model:
        Model to be evaluated.
    generator:
        Data generator.
    nb_sample: int
        Maximum number of samples.

    Returns
    -------
    List with inputs, outputs, and predictions.
    """

    data = None
    nb_seen = 0
    for data_batch in generator:
        if not isinstance(data_batch, list):
            data_batch = list(data_batch)

        if nb_sample:
            # Reduce batch size if needed
            nb_left = nb_sample - nb_seen
            for data_item in data_batch:
                for key, value in data_item.items():
                    data_item[key] = data_item[key][:nb_left]

        preds = model.predict(data_batch[0])
        if not isinstance(preds, list):
            preds = [preds]
        preds = {name: pred for name, pred in zip(model.output_names, preds)}

        if not data:
            data = [dict() for i in range(len(data_batch))]
        dat.add_to_dict(preds, data[0])
        for i in range(1, len(data_batch)):
            dat.add_to_dict(data_batch[i], data[i])

        nb_seen += len(list(preds.values())[0])
        if nb_sample and nb_seen >= nb_sample:
            break

    for i in range(len(data)):
        data[i] = dat.stack_dict(data[i])
    return data


def evaluate_generator(model, generator, return_data=False, *args, **kwargs):
    """Evaluate model on generator.

    Uses `predict_generator` to obtain predictions and `ev.evaluate` to evaluate
    predictions.

    Parameters
    ----------
    model
        Model to be evaluated.
    generator
        Data generator.
    return_rate: bool
        Return predictions and labels.
    *args: list
        Unnamed arguments passed to `predict_generator`.
    *kwargs: dict
        Named arguments passed to `predict_generator`.

    Returns
    -------
    If `return_data=False`, pandas data frame with performance metrics. If
    `return_data=True`, tuple (`perf`, `data`) with performance metrics `perf`
    and `data`.
    """

    data = predict_generator(model, generator, *args, **kwargs)
    perf = []
    for output in model.output_names:
        tmp = ev.evaluate(data[1][output], data[0][output])
        perf.append(pd.DataFrame(tmp, index=[output]))
    perf = pd.concat(perf)
    if return_data:
        return (perf, data)
    else:
        return perf


def read_from(reader, nb_sample=None):
<<<<<<< HEAD
    """Read `nb_sample` samples from `reader`."""
=======
    """Read `nb_sample` from reader."""
>>>>>>> 3a2ac5c9

    data = None
    nb_seen = 0
    for data_batch in reader:
        if not isinstance(data_batch, list):
            data_batch = list(data_batch)

        if not data:
            data = [dict() for i in range(len(data_batch))]
        for i in range(len(data_batch)):
            dat.add_to_dict(data_batch[i], data[i])

        nb_seen += len(list(data_batch[0].values())[0])
        if nb_sample and nb_seen >= nb_sample:
            break

    for i in range(len(data)):
        data[i] = dat.stack_dict(data[i])
        if nb_sample:
            for key, value in data[i].items():
                data[i][key] = value[:nb_sample]
    return data


def copy_weights(src_model, dst_model, must_exist=True):
    """Copy weights from `src_model` to `dst_model`.

<<<<<<< HEAD
    Params:
    -------
        must_exist: raise `ValueError` if a layer from `src_model` does not
            exist in `dst_model`.
    """
=======
    Parameters
    ----------
    src_model
        Keras source model.
    dst_model
        Keras destination model.
    must_exist: bool
        If `True`, raises `ValueError` if a layer in `dst_model` does not exist
        in `src_model`.

    Returns
    -------
    list
        Names of layers that were copied.
    """

>>>>>>> 3a2ac5c9
    copied = []
    for dst_layer in dst_model.layers:
        for src_layer in src_model.layers:
            if src_layer.name == dst_layer.name:
                break
        if not src_layer:
            if must_exist:
                tmp = 'Layer "%s" not found!' % (src_layer.name)
                raise ValueError(tmp)
            else:
                continue
        dst_layer.set_weights(src_layer.get_weights())
        copied.append(dst_layer.name)
    return copied


class Model(object):
<<<<<<< HEAD
    """Abstract model class."""
=======
    """Abstract model call.

    Abstract class of DNA, CpG, and Joint models.

    Parameters
    ----------
    dropout: float
        Dropout rate.
    l1_decay: float
        L1 weight decay.
    l2_decay: float
        L2 weight decay.
    init: str
        Name of Keras initialization.
    """
>>>>>>> 3a2ac5c9

    def __init__(self, dropout=0.0, l1_decay=0.0, l2_decay=0.0,
                 init='glorot_uniform'):
        self.dropout = dropout
        self.l1_decay = l1_decay
        self.l2_decay = l2_decay
        self.init = init
        self.name = self.__class__.__name__
        self.scope = None

    def inputs(self, *args, **kwargs):
<<<<<<< HEAD
        """Return list of Keras input layers."""
=======
        """Return model inputs."""
>>>>>>> 3a2ac5c9
        pass

    def _build(self, input, output):
        """Build final model at the end of `__call__`."""
        model = km.Model(input, output, name=self.name)
        if self.scope:
            for layer in model.layers:
                if layer not in model.input_layers:
                    layer.name = '%s/%s' % (self.scope, layer.name)
        return model

    def __call__(self, inputs=None):
<<<<<<< HEAD
        """Build model given `inputs`."""
=======
        """Build model.

        Parameters
        ----------
        inputs
            Model inputs
        """
>>>>>>> 3a2ac5c9
        pass


def encode_replicate_names(replicate_names):
    """Encode list of replicate names as single string.

    This function is deprecated but still needed to support legacy models. The
    function will be removed in the future.
    """
    return '--'.join(replicate_names)


def decode_replicate_names(replicate_names):
    """Decode string of replicate names and return names as list.

    This function is deprecated but still needed to support legacy models. The
    function will be removed in the future.
    """
    return replicate_names.split('--')


class DataReader(object):

    def __init__(self, output_names=None,
                 use_dna=True, dna_wlen=None,
                 replicate_names=None, cpg_wlen=None, cpg_max_dist=25000,
                 encode_replicates=False):
        self.output_names = to_list(output_names)
        self.use_dna = use_dna
        self.dna_wlen = dna_wlen
        self.replicate_names = to_list(replicate_names)
        self.cpg_wlen = cpg_wlen
        self.cpg_max_dist = cpg_max_dist
        self.encode_replicates = encode_replicates

    def _prepro_dna(self, dna):
        if self.dna_wlen:
            cur_wlen = dna.shape[1]
            center = cur_wlen // 2
            delta = self.dna_wlen // 2
            dna = dna[:, (center - delta):(center + delta + 1)]
        return int_to_onehot(dna)

    def _prepro_cpg(self, states, dists):
        prepro_states = []
        prepro_dists = []
        for state, dist in zip(states, dists):
            nan = state == dat.CPG_NAN
            if np.any(nan):
                state[nan] = np.random.binomial(1, state[~nan].mean(),
                                                nan.sum())
                dist[nan] = self.cpg_max_dist
            dist = np.minimum(dist, self.cpg_max_dist) / self.cpg_max_dist
            prepro_states.append(np.expand_dims(state, 1))
            prepro_dists.append(np.expand_dims(dist, 1))
        prepro_states = np.concatenate(prepro_states, axis=1)
        prepro_dists = np.concatenate(prepro_dists, axis=1)
        if self.cpg_wlen:
            center = prepro_states.shape[2] // 2
            delta = self.cpg_wlen // 2
            tmp = slice(center - delta, center + delta)
            prepro_states = prepro_states[:, :, tmp]
            prepro_dists = prepro_dists[:, :, tmp]
        return (prepro_states, prepro_dists)

    @dat.threadsafe_generator
    def __call__(self, data_files, class_weights=None, *args, **kwargs):
        names = []
        if self.use_dna:
            names.append('inputs/dna')

        if self.replicate_names:
            for name in self.replicate_names:
                names.append('inputs/cpg/%s/state' % name)
                names.append('inputs/cpg/%s/dist' % name)

        if self.output_names:
            for name in self.output_names:
                names.append('outputs/%s' % name)

        for data_raw in hdf.reader(data_files, names, *args, **kwargs):
            inputs = dict()

            if self.use_dna:
                inputs['dna'] = self._prepro_dna(data_raw['inputs/dna'])

            if self.replicate_names:
                states = []
                dists = []
                for name in self.replicate_names:
                    tmp = 'inputs/cpg/%s/' % name
                    states.append(data_raw[tmp + 'state'])
                    dists.append(data_raw[tmp + 'dist'])
                states, dists = self._prepro_cpg(states, dists)
                if self.encode_replicates:
                    # DEPRECATED: to support loading data for legacy models
                    tmp = '/' + encode_replicate_names(self.replicate_names)
                else:
                    tmp = ''
                inputs['cpg/state%s' % tmp] = states
                inputs['cpg/dist%s' % tmp] = dists

            if not self.output_names:
                yield inputs
            else:
                outputs = dict()
                weights = dict()

                for name in self.output_names:
                    outputs[name] = data_raw['outputs/%s' % name]
                    cweights = class_weights[name] if class_weights else None
                    weights[name] = get_sample_weights(outputs[name], cweights)
                    if name == 'stats/cat_var':
                        output = outputs[name]
                        outputs[name] = to_categorical(output, 3)
                        outputs[name][output == dat.CPG_NAN] = 0

                yield (inputs, outputs, weights)


def data_reader_from_model(model, outputs=True, replicate_names=None):
    use_dna = False
    dna_wlen = None
    cpg_wlen = None
    output_names = None
    encode_replicates = False

    input_shapes = to_list(model.input_shape)
    for input_name, input_shape in zip(model.input_names, input_shapes):
        if input_name == 'dna':
            use_dna = True
            dna_wlen = input_shape[1]
        elif input_name.startswith('cpg/state/'):
            # DEPRECATED: legacy model. Decode replicate names from input name.
            replicate_names = decode_replicate_names(
                input_name.replace('cpg/state/', ''))
            assert len(replicate_names) == input_shape[1]
            cpg_wlen = input_shape[2]
            encode_replicates = True
        elif input_name == 'cpg/state':
            if not replicate_names:
                raise ValueError('Replicate names required!')
            if len(replicate_names) != input_shape[1]:
                tmp = '{r} replicates found but CpG model was trained with' \
                    ' {s} replicates. Use `--nb_replicate {s}` or ' \
                    ' `--replicate_names` option to select {s} replicates!'
                tmp = tmp.format(r=len(replicate_names), s=input_shape[1])
                raise ValueError(tmp)
            cpg_wlen = input_shape[2]

    if outputs:
        output_names = model.output_names

    return DataReader(output_names=output_names,
                      use_dna=use_dna,
                      dna_wlen=dna_wlen,
                      cpg_wlen=cpg_wlen,
                      replicate_names=replicate_names,
                      encode_replicates=encode_replicates)<|MERGE_RESOLUTION|>--- conflicted
+++ resolved
@@ -355,12 +355,7 @@
 
 
 def read_from(reader, nb_sample=None):
-<<<<<<< HEAD
     """Read `nb_sample` samples from `reader`."""
-=======
-    """Read `nb_sample` from reader."""
->>>>>>> 3a2ac5c9
-
     data = None
     nb_seen = 0
     for data_batch in reader:
@@ -387,13 +382,6 @@
 def copy_weights(src_model, dst_model, must_exist=True):
     """Copy weights from `src_model` to `dst_model`.
 
-<<<<<<< HEAD
-    Params:
-    -------
-        must_exist: raise `ValueError` if a layer from `src_model` does not
-            exist in `dst_model`.
-    """
-=======
     Parameters
     ----------
     src_model
@@ -410,7 +398,6 @@
         Names of layers that were copied.
     """
 
->>>>>>> 3a2ac5c9
     copied = []
     for dst_layer in dst_model.layers:
         for src_layer in src_model.layers:
@@ -428,9 +415,6 @@
 
 
 class Model(object):
-<<<<<<< HEAD
-    """Abstract model class."""
-=======
     """Abstract model call.
 
     Abstract class of DNA, CpG, and Joint models.
@@ -446,7 +430,6 @@
     init: str
         Name of Keras initialization.
     """
->>>>>>> 3a2ac5c9
 
     def __init__(self, dropout=0.0, l1_decay=0.0, l2_decay=0.0,
                  init='glorot_uniform'):
@@ -458,11 +441,7 @@
         self.scope = None
 
     def inputs(self, *args, **kwargs):
-<<<<<<< HEAD
-        """Return list of Keras input layers."""
-=======
         """Return model inputs."""
->>>>>>> 3a2ac5c9
         pass
 
     def _build(self, input, output):
@@ -475,9 +454,6 @@
         return model
 
     def __call__(self, inputs=None):
-<<<<<<< HEAD
-        """Build model given `inputs`."""
-=======
         """Build model.
 
         Parameters
@@ -485,7 +461,6 @@
         inputs
             Model inputs
         """
->>>>>>> 3a2ac5c9
         pass
 
 
